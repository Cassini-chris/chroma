--- conflicted
+++ resolved
@@ -34,7 +34,6 @@
     name: str
     id: UUID
     metadata: Optional[Dict] = None
-    id: Optional[UUID] = None  # Optional only for backwards compatibility
     topic: Optional[str] = None  # Optional only for backwards compatibility
     _client: "API" = PrivateAttr()
     _embedding_function: Optional[EmbeddingFunction] = PrivateAttr()
@@ -43,12 +42,8 @@
         self,
         client: "API",
         name: str,
-<<<<<<< HEAD
-        id: Optional[UUID] = None,
+        id: UUID,
         topic: Optional[str] = None,
-=======
-        id: UUID,
->>>>>>> 08c37158
         embedding_function: Optional[EmbeddingFunction] = None,
         metadata: Optional[Dict] = None,
     ):
@@ -63,11 +58,7 @@
                 "No embedding_function provided, using default embedding function: SentenceTransformerEmbeddingFunction"
             )
             self._embedding_function = ef.SentenceTransformerEmbeddingFunction()
-<<<<<<< HEAD
         super().__init__(name=name, metadata=metadata, id=id, topic=topic)
-=======
-        super().__init__(name=name, metadata=metadata, id=id)
->>>>>>> 08c37158
 
     def __repr__(self):
         return f"Collection(name={self.name})"
