from typing import Any, Callable, Dict, List, Sequence
import fastapi
from fastapi import FastAPI as _FastAPI, Response
from fastapi.responses import JSONResponse

from fastapi.middleware.cors import CORSMiddleware
from fastapi.routing import APIRoute
from fastapi import HTTPException, status
from uuid import UUID

import chromadb
from chromadb.api.models.Collection import Collection
from chromadb.api.types import GetResult, QueryResult
from chromadb.auth.fastapi import (
    FastAPIChromaAuthMiddleware,
    FastAPIChromaAuthMiddlewareWrapper,
)
from chromadb.config import DEFAULT_DATABASE, DEFAULT_TENANT, Settings, System
import chromadb.server
import chromadb.api
from chromadb.api import ServerAPI
from chromadb.errors import (
    ChromaError,
    InvalidUUIDError,
    InvalidDimensionException,
)
from chromadb.server.fastapi.types import (
    AddEmbedding,
    CreateDatabase,
    CreateTenant,
    DeleteEmbedding,
    GetEmbedding,
    QueryEmbedding,
    CreateCollection,
    UpdateCollection,
    UpdateEmbedding,
)
from starlette.requests import Request

import logging
<<<<<<< HEAD
from chromadb.telemetry import ServerContext, Telemetry
from chromadb.types import Database, Tenant
=======
from chromadb.telemetry.product import ServerContext, ProductTelemetryClient
from chromadb.telemetry.opentelemetry import (
    OpenTelemetryClient,
    OpenTelemetryGranularity,
    trace_method,
)
>>>>>>> bc69e088

logger = logging.getLogger(__name__)


def use_route_names_as_operation_ids(app: _FastAPI) -> None:
    """
    Simplify operation IDs so that generated API clients have simpler function
    names.
    Should be called only after all routes have been added.
    """
    for route in app.routes:
        if isinstance(route, APIRoute):
            route.operation_id = route.name


async def catch_exceptions_middleware(
    request: Request, call_next: Callable[[Request], Any]
) -> Response:
    try:
        return await call_next(request)
    except ChromaError as e:
        return JSONResponse(
            content={"error": e.name(), "message": e.message()}, status_code=e.code()
        )
    except Exception as e:
        logger.exception(e)
        return JSONResponse(content={"error": repr(e)}, status_code=500)


def _uuid(uuid_str: str) -> UUID:
    try:
        return UUID(uuid_str)
    except ValueError:
        raise InvalidUUIDError(f"Could not parse {uuid_str} as a UUID")


class ChromaAPIRouter(fastapi.APIRouter):
    # A simple subclass of fastapi's APIRouter which treats URLs with a trailing "/" the
    # same as URLs without. Docs will only contain URLs without trailing "/"s.
    def add_api_route(self, path: str, *args: Any, **kwargs: Any) -> None:
        # If kwargs["include_in_schema"] isn't passed OR is True, we should only
        # include the non-"/" path. If kwargs["include_in_schema"] is False, include
        # neither.
        exclude_from_schema = (
            "include_in_schema" in kwargs and not kwargs["include_in_schema"]
        )

        def include_in_schema(path: str) -> bool:
            nonlocal exclude_from_schema
            return not exclude_from_schema and not path.endswith("/")

        kwargs["include_in_schema"] = include_in_schema(path)
        super().add_api_route(path, *args, **kwargs)

        if path.endswith("/"):
            path = path[:-1]
        else:
            path = path + "/"

        kwargs["include_in_schema"] = include_in_schema(path)
        super().add_api_route(path, *args, **kwargs)


class FastAPI(chromadb.server.Server):
    def __init__(self, settings: Settings):
        super().__init__(settings)
        ProductTelemetryClient.SERVER_CONTEXT = ServerContext.FASTAPI
        self._app = fastapi.FastAPI(debug=True)
<<<<<<< HEAD
        self._system = System(settings)
        self._api: ServerAPI = self._system.instance(ServerAPI)
        self._system.start()
=======
        self._api: chromadb.api.API = chromadb.Client(settings)
        self._opentelemetry_client = self._api.require(OpenTelemetryClient)
>>>>>>> bc69e088

        self._app.middleware("http")(catch_exceptions_middleware)
        self._app.add_middleware(
            CORSMiddleware,
            allow_headers=["*"],
            allow_origins=settings.chroma_server_cors_allow_origins,
            allow_methods=["*"],
        )
        if settings.chroma_server_auth_provider:
            self._auth_middleware = self._api.require(FastAPIChromaAuthMiddleware)
            self._app.add_middleware(
                FastAPIChromaAuthMiddlewareWrapper,
                auth_middleware=self._auth_middleware,
            )

        self.router = ChromaAPIRouter()

        self.router.add_api_route("/api/v1", self.root, methods=["GET"])
        self.router.add_api_route("/api/v1/reset", self.reset, methods=["POST"])
        self.router.add_api_route("/api/v1/version", self.version, methods=["GET"])
        self.router.add_api_route("/api/v1/heartbeat", self.heartbeat, methods=["GET"])
        self.router.add_api_route(
            "/api/v1/pre-flight-checks", self.pre_flight_checks, methods=["GET"]
        )

        self.router.add_api_route(
            "/api/v1/databases",
            self.create_database,
            methods=["POST"],
            response_model=None,
        )

        self.router.add_api_route(
            "/api/v1/databases/{database}",
            self.get_database,
            methods=["GET"],
            response_model=None,
        )

        self.router.add_api_route(
            "/api/v1/tenants",
            self.create_tenant,
            methods=["POST"],
            response_model=None,
        )

        self.router.add_api_route(
            "/api/v1/tenants/{tenant}",
            self.get_tenant,
            methods=["GET"],
            response_model=None,
        )

        self.router.add_api_route(
            "/api/v1/collections",
            self.list_collections,
            methods=["GET"],
            response_model=None,
        )
        self.router.add_api_route(
            "/api/v1/collections",
            self.create_collection,
            methods=["POST"],
            response_model=None,
        )

        self.router.add_api_route(
            "/api/v1/collections/{collection_id}/add",
            self.add,
            methods=["POST"],
            status_code=status.HTTP_201_CREATED,
            response_model=None,
        )
        self.router.add_api_route(
            "/api/v1/collections/{collection_id}/update",
            self.update,
            methods=["POST"],
            response_model=None,
        )
        self.router.add_api_route(
            "/api/v1/collections/{collection_id}/upsert",
            self.upsert,
            methods=["POST"],
            response_model=None,
        )
        self.router.add_api_route(
            "/api/v1/collections/{collection_id}/get",
            self.get,
            methods=["POST"],
            response_model=None,
        )
        self.router.add_api_route(
            "/api/v1/collections/{collection_id}/delete",
            self.delete,
            methods=["POST"],
            response_model=None,
        )
        self.router.add_api_route(
            "/api/v1/collections/{collection_id}/count",
            self.count,
            methods=["GET"],
            response_model=None,
        )
        self.router.add_api_route(
            "/api/v1/collections/{collection_id}/query",
            self.get_nearest_neighbors,
            methods=["POST"],
            response_model=None,
        )
        self.router.add_api_route(
            "/api/v1/collections/{collection_name}",
            self.get_collection,
            methods=["GET"],
            response_model=None,
        )
        self.router.add_api_route(
            "/api/v1/collections/{collection_id}",
            self.update_collection,
            methods=["PUT"],
            response_model=None,
        )
        self.router.add_api_route(
            "/api/v1/collections/{collection_name}",
            self.delete_collection,
            methods=["DELETE"],
            response_model=None,
        )

        self._app.include_router(self.router)

        use_route_names_as_operation_ids(self._app)

    def app(self) -> fastapi.FastAPI:
        return self._app

    def root(self) -> Dict[str, int]:
        return {"nanosecond heartbeat": self._api.heartbeat()}

    def heartbeat(self) -> Dict[str, int]:
        return self.root()

    def version(self) -> str:
        return self._api.get_version()

<<<<<<< HEAD
    def create_database(
        self, database: CreateDatabase, tenant: str = DEFAULT_TENANT
    ) -> None:
        return self._api.create_database(database.name, tenant)

    def get_database(self, database: str, tenant: str = DEFAULT_TENANT) -> Database:
        return self._api.get_database(database, tenant)

    def create_tenant(self, tenant: CreateTenant) -> None:
        return self._api.create_tenant(tenant.name)

    def get_tenant(self, tenant: str) -> Tenant:
        return self._api.get_tenant(tenant)

    def list_collections(
        self, tenant: str = DEFAULT_TENANT, database: str = DEFAULT_DATABASE
    ) -> Sequence[Collection]:
        return self._api.list_collections(tenant=tenant, database=database)

    def create_collection(
        self,
        collection: CreateCollection,
        tenant: str = DEFAULT_TENANT,
        database: str = DEFAULT_DATABASE,
    ) -> Collection:
=======
    @trace_method("FastAPI.list_collections", OpenTelemetryGranularity.OPERATION)
    def list_collections(self) -> Sequence[Collection]:
        return self._api.list_collections()

    @trace_method("FastAPI.create_collection", OpenTelemetryGranularity.OPERATION)
    def create_collection(self, collection: CreateCollection) -> Collection:
>>>>>>> bc69e088
        return self._api.create_collection(
            name=collection.name,
            metadata=collection.metadata,
            get_or_create=collection.get_or_create,
            tenant=tenant,
            database=database,
        )

<<<<<<< HEAD
    def get_collection(
        self,
        collection_name: str,
        tenant: str = DEFAULT_TENANT,
        database: str = DEFAULT_DATABASE,
    ) -> Collection:
        return self._api.get_collection(
            collection_name, tenant=tenant, database=database
        )
=======
    @trace_method("FastAPI.get_collection", OpenTelemetryGranularity.OPERATION)
    def get_collection(self, collection_name: str) -> Collection:
        return self._api.get_collection(collection_name)
>>>>>>> bc69e088

    @trace_method("FastAPI.update_collection", OpenTelemetryGranularity.OPERATION)
    def update_collection(
        self, collection_id: str, collection: UpdateCollection
    ) -> None:
        return self._api._modify(
            id=_uuid(collection_id),
            new_name=collection.new_name,
            new_metadata=collection.new_metadata,
        )

<<<<<<< HEAD
    def delete_collection(
        self,
        collection_name: str,
        tenant: str = DEFAULT_TENANT,
        database: str = DEFAULT_DATABASE,
    ) -> None:
        return self._api.delete_collection(
            collection_name, tenant=tenant, database=database
        )
=======
    @trace_method("FastAPI.delete_collection", OpenTelemetryGranularity.OPERATION)
    def delete_collection(self, collection_name: str) -> None:
        return self._api.delete_collection(collection_name)
>>>>>>> bc69e088

    @trace_method("FastAPI.add", OpenTelemetryGranularity.OPERATION)
    def add(self, collection_id: str, add: AddEmbedding) -> None:
        try:
            result = self._api._add(
                collection_id=_uuid(collection_id),
                embeddings=add.embeddings,
                metadatas=add.metadatas,
                documents=add.documents,
                ids=add.ids,
            )
        except InvalidDimensionException as e:
            raise HTTPException(status_code=500, detail=str(e))
        return result

    @trace_method("FastAPI.update", OpenTelemetryGranularity.OPERATION)
    def update(self, collection_id: str, add: UpdateEmbedding) -> None:
        return self._api._update(
            ids=add.ids,
            collection_id=_uuid(collection_id),
            embeddings=add.embeddings,
            documents=add.documents,
            metadatas=add.metadatas,
        )

    @trace_method("FastAPI.upsert", OpenTelemetryGranularity.OPERATION)
    def upsert(self, collection_id: str, upsert: AddEmbedding) -> None:
        return self._api._upsert(
            collection_id=_uuid(collection_id),
            ids=upsert.ids,
            embeddings=upsert.embeddings,
            documents=upsert.documents,
            metadatas=upsert.metadatas,
        )

    @trace_method("FastAPI.get", OpenTelemetryGranularity.OPERATION)
    def get(self, collection_id: str, get: GetEmbedding) -> GetResult:
        return self._api._get(
            collection_id=_uuid(collection_id),
            ids=get.ids,
            where=get.where,
            where_document=get.where_document,
            sort=get.sort,
            limit=get.limit,
            offset=get.offset,
            include=get.include,
        )

    @trace_method("FastAPI.delete", OpenTelemetryGranularity.OPERATION)
    def delete(self, collection_id: str, delete: DeleteEmbedding) -> List[UUID]:
        return self._api._delete(
            where=delete.where,
            ids=delete.ids,
            collection_id=_uuid(collection_id),
            where_document=delete.where_document,
        )

    @trace_method("FastAPI.count", OpenTelemetryGranularity.OPERATION)
    def count(self, collection_id: str) -> int:
        return self._api._count(_uuid(collection_id))

    def reset(self) -> bool:
        return self._api.reset()

    @trace_method("FastAPI.get_nearest_neighbors", OpenTelemetryGranularity.OPERATION)
    def get_nearest_neighbors(
        self, collection_id: str, query: QueryEmbedding
    ) -> QueryResult:
        nnresult = self._api._query(
            collection_id=_uuid(collection_id),
            where=query.where,  # type: ignore
            where_document=query.where_document,  # type: ignore
            query_embeddings=query.query_embeddings,
            n_results=query.n_results,
            include=query.include,
        )
        return nnresult

    def pre_flight_checks(self) -> Dict[str, Any]:
        return {
            "max_batch_size": self._api.max_batch_size,
        }<|MERGE_RESOLUTION|>--- conflicted
+++ resolved
@@ -38,17 +38,13 @@
 from starlette.requests import Request
 
 import logging
-<<<<<<< HEAD
-from chromadb.telemetry import ServerContext, Telemetry
 from chromadb.types import Database, Tenant
-=======
 from chromadb.telemetry.product import ServerContext, ProductTelemetryClient
 from chromadb.telemetry.opentelemetry import (
     OpenTelemetryClient,
     OpenTelemetryGranularity,
     trace_method,
 )
->>>>>>> bc69e088
 
 logger = logging.getLogger(__name__)
 
@@ -117,14 +113,10 @@
         super().__init__(settings)
         ProductTelemetryClient.SERVER_CONTEXT = ServerContext.FASTAPI
         self._app = fastapi.FastAPI(debug=True)
-<<<<<<< HEAD
         self._system = System(settings)
         self._api: ServerAPI = self._system.instance(ServerAPI)
+        self._opentelemetry_client = self._api.require(OpenTelemetryClient)
         self._system.start()
-=======
-        self._api: chromadb.api.API = chromadb.Client(settings)
-        self._opentelemetry_client = self._api.require(OpenTelemetryClient)
->>>>>>> bc69e088
 
         self._app.middleware("http")(catch_exceptions_middleware)
         self._app.add_middleware(
@@ -269,40 +261,37 @@
     def version(self) -> str:
         return self._api.get_version()
 
-<<<<<<< HEAD
+    @trace_method("FastAPI.create_database", OpenTelemetryGranularity.OPERATION)
     def create_database(
         self, database: CreateDatabase, tenant: str = DEFAULT_TENANT
     ) -> None:
         return self._api.create_database(database.name, tenant)
 
+    @trace_method("FastAPI.get_database", OpenTelemetryGranularity.OPERATION)
     def get_database(self, database: str, tenant: str = DEFAULT_TENANT) -> Database:
         return self._api.get_database(database, tenant)
 
+    @trace_method("FastAPI.create_tenant", OpenTelemetryGranularity.OPERATION)
     def create_tenant(self, tenant: CreateTenant) -> None:
         return self._api.create_tenant(tenant.name)
 
+    @trace_method("FastAPI.get_tenant", OpenTelemetryGranularity.OPERATION)
     def get_tenant(self, tenant: str) -> Tenant:
         return self._api.get_tenant(tenant)
 
+    @trace_method("FastAPI.list_collections", OpenTelemetryGranularity.OPERATION)
     def list_collections(
         self, tenant: str = DEFAULT_TENANT, database: str = DEFAULT_DATABASE
     ) -> Sequence[Collection]:
         return self._api.list_collections(tenant=tenant, database=database)
 
+    @trace_method("FastAPI.create_collection", OpenTelemetryGranularity.OPERATION)
     def create_collection(
         self,
         collection: CreateCollection,
         tenant: str = DEFAULT_TENANT,
         database: str = DEFAULT_DATABASE,
     ) -> Collection:
-=======
-    @trace_method("FastAPI.list_collections", OpenTelemetryGranularity.OPERATION)
-    def list_collections(self) -> Sequence[Collection]:
-        return self._api.list_collections()
-
-    @trace_method("FastAPI.create_collection", OpenTelemetryGranularity.OPERATION)
-    def create_collection(self, collection: CreateCollection) -> Collection:
->>>>>>> bc69e088
         return self._api.create_collection(
             name=collection.name,
             metadata=collection.metadata,
@@ -311,7 +300,7 @@
             database=database,
         )
 
-<<<<<<< HEAD
+    @trace_method("FastAPI.get_collection", OpenTelemetryGranularity.OPERATION)
     def get_collection(
         self,
         collection_name: str,
@@ -321,11 +310,6 @@
         return self._api.get_collection(
             collection_name, tenant=tenant, database=database
         )
-=======
-    @trace_method("FastAPI.get_collection", OpenTelemetryGranularity.OPERATION)
-    def get_collection(self, collection_name: str) -> Collection:
-        return self._api.get_collection(collection_name)
->>>>>>> bc69e088
 
     @trace_method("FastAPI.update_collection", OpenTelemetryGranularity.OPERATION)
     def update_collection(
@@ -337,7 +321,7 @@
             new_metadata=collection.new_metadata,
         )
 
-<<<<<<< HEAD
+    @trace_method("FastAPI.delete_collection", OpenTelemetryGranularity.OPERATION)
     def delete_collection(
         self,
         collection_name: str,
@@ -347,11 +331,6 @@
         return self._api.delete_collection(
             collection_name, tenant=tenant, database=database
         )
-=======
-    @trace_method("FastAPI.delete_collection", OpenTelemetryGranularity.OPERATION)
-    def delete_collection(self, collection_name: str) -> None:
-        return self._api.delete_collection(collection_name)
->>>>>>> bc69e088
 
     @trace_method("FastAPI.add", OpenTelemetryGranularity.OPERATION)
     def add(self, collection_id: str, add: AddEmbedding) -> None:
