--- conflicted
+++ resolved
@@ -118,12 +118,10 @@
 
     def add(self, collection_uuid, embedding, metadata=None, documents=None, ids=None):
 
-<<<<<<< HEAD
-=======
         print("duckdb add, embeddings: ", embedding)
         metadata = [json.dumps(x) if not isinstance(x, str) else x for x in metadata]
 
->>>>>>> 4d67053e
+
         data_to_insert = []
         for i in range(len(embedding)):
             data_to_insert.append([collection_uuid, uuid.uuid4(), embedding[i], metadata[i], documents[i], ids[i]])
@@ -138,13 +136,11 @@
         return self._conn.query_df(f'''SELECT {db_schema_to_keys()} FROM embeddings {where}''')
 
     def _filter_metadata(self, key, value):
-<<<<<<< HEAD
-        return "" 
-=======
+
         return f" AND JSONExtractString(metadata,'{key}') = '{value}'"
 
     def fetch(self, ids=None, where={}, sort=None, limit=None, offset=None):
->>>>>>> 4d67053e
+
 
     def fetch(self, where={}, collection_name=None, collection_uuid=None, ids=None, sort=None, limit=None, offset=None):
 
@@ -157,11 +153,6 @@
             if not isinstance(where, dict):
                 raise Exception("Invalid where: " + str(where))
 
-<<<<<<< HEAD
-        where = ""
-        if len(where) > 0:
-            where = " AND ".join([self._filter_metadata(key, value) for key, value in where.items()])
-=======
         metadata_query = None
         # if where has a metadata key, we need to do a special query
         if "metadata" in where:
@@ -179,7 +170,6 @@
         if metadata_query is not None:
             for key, value in metadata_query.items():
                 where += self._filter_metadata(key, value)
->>>>>>> 4d67053e
 
         if ids is not None:
             where += f" AND id IN {tuple(ids)}"
@@ -199,12 +189,6 @@
 
         if offset is not None or isinstance(offset, int):
             where += f" OFFSET {offset}"
-
-<<<<<<< HEAD
-=======
-    
-        print("where: ", where)
->>>>>>> 4d67053e
 
         val = self._fetch(where=where)
 
